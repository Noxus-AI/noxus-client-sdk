import os
from typing import Any, BinaryIO

import httpx

FileContent = BinaryIO | bytes | str
HttpxFile = tuple[str, tuple[str, FileContent, str | None]]
RequestFiles = dict[str, Any] | list[HttpxFile] | None


class Requester:
    base_url = os.environ.get("NOXUS_BACKEND_URL", "https://backend.noxus.ai")

    def __init__(self, api_key: str, extra_headers: dict | None = None):
        self.api_key = api_key
        self.extra_headers = extra_headers

    async def arequest(
        self,
        method: str,
        url: str,
        headers: dict | None = None,
        json: dict | None = None,
        files: RequestFiles = None,
        params: dict | None = None,
        timeout: int | None = None,
    ):
        headers_ = {"X-API-Key": self.api_key}
        if headers:
            headers_.update(headers)
        if self.extra_headers:
            headers_.update(self.extra_headers)
        async with httpx.AsyncClient() as client:
            response = await client.request(
                method,
                f"{self.base_url}{url}",
                headers=headers_,
                follow_redirects=True,
                json=json,
                files=files,
                params=params,
                timeout=timeout or httpx.USE_CLIENT_DEFAULT,
            )
            response.raise_for_status()
            return response.json()

    async def aget(
        self,
        url: str,
        headers: dict | None = None,
        params: dict | None = None,
        timeout: int | None = None,
    ):
        return await self.arequest(
            "GET", url, headers=headers, params=params, timeout=timeout
        )

    async def apget(
        self,
        url: str,
        headers: dict | None = None,
        params: dict | None = None,
        page: int = 1,
        page_size: int = 10,
        timeout: int | None = None,
    ):
        params_ = params or {}
        params_["page"] = page
        params_["page_size"] = page_size

        headers_ = {"X-API-Key": self.api_key}
        if headers:
            headers_.update(headers)
        if self.extra_headers:
            headers_.update(self.extra_headers)
        result = await self.arequest(
            "GET", url, headers=headers_, params=params_, timeout=timeout
        )
        if "items" not in result:
            return []
        return result["items"]

    async def apost(
        self,
        url: str,
        body: Any | None = None,
        headers: dict | None = None,
        files: RequestFiles = None,
        params: dict | None = None,
        timeout: int | None = None,
    ):
        return await self.arequest(
            "POST",
            url,
            json=body,
            headers=headers,
            files=files,
            params=params,
            timeout=timeout,
        )

    async def apatch(
        self,
        url: str,
        body: Any,
        headers: dict | None = None,
        timeout: int | None = None,
    ):
        return await self.arequest(
            "PATCH", url, json=body, headers=headers, timeout=timeout
        )

    async def adelete(
        self,
        url: str,
        headers: dict | None = None,
        timeout: int | None = None,
    ):
        return await self.arequest("DELETE", url, headers=headers, timeout=timeout)

    def request(
        self,
        method: str,
        url: str,
        headers: dict | None = None,
        json: dict | None = None,
        files: RequestFiles = None,
        params: dict | None = None,
        timeout: int | None = None,
    ):
        headers_ = {"X-API-Key": self.api_key}
        if headers:
            headers_.update(headers)
        if self.extra_headers:
            headers_.update(self.extra_headers)
        response = httpx.request(
            method,
            f"{self.base_url}{url}",
            headers=headers_,
            follow_redirects=True,
            json=json,
            files=files,
            params=params,
            timeout=timeout or 10,
        )
        response.raise_for_status()
        return response.json()

    def get(
        self,
        url: str,
        headers: dict | None = None,
        params: dict | None = None,
        timeout: int | None = None,
    ):
        return self.request("GET", url, headers=headers, params=params, timeout=timeout)

    def pget(
        self,
        url: str,
        headers: dict | None = None,
        params: dict | None = None,
        page: int = 1,
        page_size: int = 10,
        timeout: int | None = None,
    ):
        params_ = params or {}
        params_["page"] = page
        params_["page_size"] = page_size
        headers_ = {"X-API-Key": self.api_key}
        if headers:
            headers_.update(headers)
        if self.extra_headers:
            headers_.update(self.extra_headers)
        result = self.request(
            "GET", url, headers=headers_, params=params_, timeout=timeout
        )
        if "items" not in result:
            return []
        return result["items"]

    def patch(
        self,
        url: str,
        body: Any,
        headers: dict | None = None,
        timeout: int | None = None,
    ):
        return self.request("PATCH", url, json=body, headers=headers, timeout=timeout)

    def post(
        self,
        url: str,
        body: Any | None = None,
        headers: dict | None = None,
        files: RequestFiles = None,
        params: dict | None = None,
        timeout: int | None = None,
    ):
        return self.request(
            "POST",
            url,
            json=body,
            headers=headers,
            files=files,
            params=params,
            timeout=timeout,
        )

    def delete(
        self,
        url: str,
        headers: dict | None = None,
        timeout: int | None = None,
    ):
        return self.request("DELETE", url, headers=headers, timeout=timeout)


class Client(Requester):
    def __init__(
        self,
        api_key: str,
        base_url: str = "https://backend.noxus.ai",
        load_nodes: bool = True,
        load_me: bool = True,
        extra_headers: dict | None = None,
    ):
        from noxus_sdk.resources.assistants import AgentService
        from noxus_sdk.resources.conversations import ConversationService
        from noxus_sdk.resources.knowledge_bases import KnowledgeBaseService
        from noxus_sdk.resources.runs import RunService
<<<<<<< HEAD
        from noxus_sdk.resources.admin import AdminService
=======
        from noxus_sdk.resources.workflows import WorkflowService
        from noxus_sdk.workflows import load_node_types
>>>>>>> 76479a46

        self.api_key = api_key
        self.base_url = os.environ.get("NOXUS_BACKEND_URL", base_url)
        self.extra_headers = extra_headers

        if load_nodes:
            self.nodes = self.get_nodes()
            load_node_types(self.nodes)
        else:
            self.nodes = []

        self.workflows = WorkflowService(self)
        self.agents = AgentService(self)
        self.conversations = ConversationService(self)
        self.knowledge_bases = KnowledgeBaseService(self)
        self.runs = RunService(self)
        self.admin = AdminService(self, enabled=True if not load_me else False)
        if load_me:
            self.admin.enabled = self.admin.get_me().tenant_admin

    def get_nodes(self) -> list[dict]:
        return self.get("/v1/nodes")

    async def aget_nodes(self) -> list[dict]:
        return await self.aget("/v1/nodes")

    def get_models(self) -> list[dict]:
        return self.get("/v1/models/llms")

    async def aget_models(self) -> list[dict]:
        return await self.aget("/v1/models/llms")

    def get_chat_presets(self) -> list[dict]:
        return self.get("/v1/models/llms/presets")

    async def aget_chat_presets(self) -> list[dict]:
        return await self.aget("/v1/models/llms/presets")<|MERGE_RESOLUTION|>--- conflicted
+++ resolved
@@ -229,12 +229,9 @@
         from noxus_sdk.resources.conversations import ConversationService
         from noxus_sdk.resources.knowledge_bases import KnowledgeBaseService
         from noxus_sdk.resources.runs import RunService
-<<<<<<< HEAD
         from noxus_sdk.resources.admin import AdminService
-=======
         from noxus_sdk.resources.workflows import WorkflowService
         from noxus_sdk.workflows import load_node_types
->>>>>>> 76479a46
 
         self.api_key = api_key
         self.base_url = os.environ.get("NOXUS_BACKEND_URL", base_url)
