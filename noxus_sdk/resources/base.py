--- conflicted
+++ resolved
@@ -1,11 +1,5 @@
-<<<<<<< HEAD
-from typing import TypeVar, Generic, TYPE_CHECKING
+from typing import TypeVar, Generic
 from pydantic import BaseModel, ConfigDict, Field
-=======
-from typing import TYPE_CHECKING, Generic, TypeVar
-
-from pydantic import BaseModel, ConfigDict
->>>>>>> 76479a46
 
 from noxus_sdk.client import Client
 
